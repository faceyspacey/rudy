import { createStore, applyMiddleware, compose, combineReducers } from 'redux'
import connectRoutes from '../src/connectRoutes'

export default (path = '/', thunkArg, options) => {
  const routesMap = {
    FIRST: '/first',
    SECOND: { path: '/second/:param', thunk: thunkArg },
    THIRD: { path: '/third/:param' }
  }

<<<<<<< HEAD
  const {
    middleware,
    enhancer,
    thunk,
    reducer,
    history
  } = connectRoutes(routesMap, { extra: 'extra-arg', initialEntries: path })
=======
  const hist = createHistory({
    initialEntries: [path]
  })

  const { middleware, enhancer, thunk, reducer, history } = connectRoutes(
    hist,
    routesMap,
    options
  )
>>>>>>> e74d36e6

  const rootReducer = combineReducers({
    location: reducer
  })

  const middlewares = applyMiddleware(middleware)

  const store = createStore(rootReducer, compose(enhancer, middlewares))

  return { store, thunk, history }
}<|MERGE_RESOLUTION|>--- conflicted
+++ resolved
@@ -1,32 +1,19 @@
 import { createStore, applyMiddleware, compose, combineReducers } from 'redux'
 import connectRoutes from '../src/connectRoutes'
 
-export default (path = '/', thunkArg, options) => {
+export default (path = '/', thunkArg, opts) => {
   const routesMap = {
     FIRST: '/first',
     SECOND: { path: '/second/:param', thunk: thunkArg },
     THIRD: { path: '/third/:param' }
   }
 
-<<<<<<< HEAD
-  const {
-    middleware,
-    enhancer,
-    thunk,
-    reducer,
-    history
-  } = connectRoutes(routesMap, { extra: 'extra-arg', initialEntries: path })
-=======
-  const hist = createHistory({
-    initialEntries: [path]
-  })
+  const options = { extra: 'extra-arg', initialEntries: path, ...opts }
 
   const { middleware, enhancer, thunk, reducer, history } = connectRoutes(
-    hist,
     routesMap,
     options
   )
->>>>>>> e74d36e6
 
   const rootReducer = combineReducers({
     location: reducer

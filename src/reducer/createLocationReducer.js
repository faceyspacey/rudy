// @flow
import { NOT_FOUND, ADD_ROUTES } from '../index'
import isServer from '../pure-utils/isServer'
import { nestHistory } from '../pure-utils/nestAction'
import type {
  LocationState,
  RoutesMap,
  Action,
  Payload,
  History
} from '../flow-types'

export default (initialState: LocationState, routesMap: RoutesMap) => (
  state: LocationState = initialState,
  action: Action
): LocationState => {
<<<<<<< HEAD
  const route = routesMap[action.type]
=======
  routesMap = state.routesMap || routesMap // addRoutes action creator could add more routes to state
>>>>>>> f5afdc41

  if (
    action.type === NOT_FOUND ||
    (route &&
      !action.error &&
      (typeof route === 'string' || route.path) &&
      (action.meta.location.current.pathname !== state.pathname ||
        action.meta.location.current.search !== state.search ||
        action.meta.location.kind === 'load'))
  ) {
    const query = action.meta.location.current.query
    const search = action.meta.location.current.search

    return {
      pathname: action.meta.location.current.pathname,
      type: action.type,
      payload: { ...action.payload },
      ...(query && { query, search }),
      prev: action.meta.location.prev,
      kind: action.meta.location.kind,
      history: action.meta.location.history,
      hasSSR: state.hasSSR,
      routesMap
    }
  }
  else if (action.type === ADD_ROUTES) {
    return {
      ...state,
      routesMap: { ...state.routesMap, ...action.payload.routes }
    }
  }

  return state
}

export const getInitialState = (
  currentPathname: string,
  meta: ?{ search?: string, query?: Object },
  type: string,
  payload: Payload,
  routesMap: RoutesMap,
  history: History
): LocationState => ({
  pathname: currentPathname.split('?')[0],
  type,
  payload,
  ...meta,
  prev: {
    pathname: '',
    type: '',
    payload: {}
  },
  kind: undefined,
  history: nestHistory(history),
  hasSSR: isServer() ? true : undefined, // client uses initial server `hasSSR` state setup here
  routesMap
})<|MERGE_RESOLUTION|>--- conflicted
+++ resolved
@@ -14,11 +14,8 @@
   state: LocationState = initialState,
   action: Action
 ): LocationState => {
-<<<<<<< HEAD
+  routesMap = state.routesMap || routesMap
   const route = routesMap[action.type]
-=======
-  routesMap = state.routesMap || routesMap // addRoutes action creator could add more routes to state
->>>>>>> f5afdc41
 
   if (
     action.type === NOT_FOUND ||

// @flow
import type { StoreEnhancer } from 'redux'

import pathToAction from './pure-utils/pathToAction'
import { nestHistory } from './pure-utils/nestAction'
import isLocationAction from './pure-utils/isLocationAction'
import isServer from './pure-utils/isServer'
import isReactNative from './pure-utils/isReactNative'
import changePageTitle, { getDocument } from './pure-utils/changePageTitle'
import attemptCallRouteThunk from './pure-utils/attemptCallRouteThunk'
import createThunk from './pure-utils/createThunk'
import pathnamePlusSearch from './pure-utils/pathnamePlusSearch'
import {
  createConfirm,
  confirmUI,
  setDisplayConfirmLeave
} from './pure-utils/confirmLeave'

import historyCreateAction from './action-creators/historyCreateAction'
import middlewareCreateAction from './action-creators/middlewareCreateAction'
import middlewareCreateNotFoundAction
  from './action-creators/middlewareCreateNotFoundAction'

import createLocationReducer, {
  getInitialState
} from './reducer/createLocationReducer'
import { NOT_FOUND, ADD_ROUTES } from './index'

import type {
  Dispatch as Next,
  RoutesMap,
  Route,
  Options,
  Action,
  ActionMetaLocation,
  ReceivedAction,
  Location,
  LocationState,
  History,
  HistoryLocation,
  Document,
  Store
} from './flow-types'

const __DEV__ = process.env.NODE_ENV !== 'production'

/** PRIMARY EXPORT - `connectRoutes(history, routeMap, options)`:
 *
 *  PURPOSE: to provide set-it-forget-it syncing of actions to the address bar and vice
 *  versa, using the pairing of action types to express-style routePaths bi-directionally.
 *
 *  EXAMPLE:
 *  with routeMap `{ FOO: '/foo/:paramName' }`,
 *
 *  pathname '/foo/bar' would become:
 *  `{ type: 'FOO', payload: { paramName: 'bar' } }`
 *
 *  AND
 *
 *  action `{ type: 'FOO', payload: { paramName: 'bar' } }`
 *  becomes: pathname '/foo/bar'
 *
 *
 *  HOW: Firstly, the middleware listens to received actions and then converts them to the
 *  pathnames it applies to the address bar (via `history.push({ pathname })`. It also formats
 *  the action to be location-aware, primarily by including a matching pathname, which the
 *  location reducer listens to, and which user reducers can also make use of.
 *
 *  However, user reducers typically only need to  be concerned with the type
 *  and payload like they are accustomed to. That's the whole purpose of this package.
 *  The idea is by matching action types to routePaths, it's set it and forget it!
 *
 *  Secondly, a history listener listens to URL changes and dispatches actions with
 *  types and payloads that match the pathname. Hurray! Browse back/next buttons now work!
 *
 *  Both the history listener and middleware are made to not get into each other's way, i.e.
 *  avoiding double dispatching and double address bar changes.
 *
 *
 *  VERY IMPORTANT NOTE ON SSR: if you're wondering, `connectRoutes()` when called returns
 *  functions in a closure that provide access to variables in a private
 *  "per instance" fashion in order to be used in SSR without leaking
 *  state between SSR requests :).
 *
 *  As much as possible has been refactored out of this file into pure or
 *  near-pure utility functions.
*/

export default (
  history: History,
  routesMap: RoutesMap = {},
  options: Options = {}
) => {
  if (__DEV__) {
    if (!history) {
      throw new Error(
        `[redux-first-router] invalid \`history\` agument. Using the 'history' package on NPM,
        please provide a \`history\` object as a second parameter. The object will be the
        return of createBrowserHistory() (or in React Native or Node: createMemoryHistory()).
        See: https://github.com/mjackson/history`
      )
    }

    if (options.restoreScroll && typeof options.restoreScroll !== 'function') {
      throw new Error(
        `[redux-first-router] invalid \`restoreScroll\` option. Using
        https://github.com/faceyspacey/redux-first-router-restore-scroll
        please call \`restoreScroll\` and assign it the option key
        of the same name.`
      )
    }
  }

  /** INTERNAL ENCLOSED STATE (PER INSTANCE FOR SSR!) */

  // very important: used for comparison to determine address bar changes
  let currentPath: string = pathnamePlusSearch(history.location)

  let prevLocation: Location = {
    // maintains previous location state in location reducer
    pathname: '',
    type: '',
    payload: {}
  }

  const {
    notFoundPath = '/not-found',
    scrollTop = false,
    location,
    title,
    onBeforeChange,
    onAfterChange,
    onBackNext,
    restoreScroll,
    initialDispatch: shouldPerformInitialDispatch = true,
    querySerializer,
    displayConfirmLeave,
    extra
  }: Options = options

  setDisplayConfirmLeave(displayConfirmLeave)

  const selectLocationState = typeof location === 'function'
    ? location
    : location ? state => state[location] : state => state.location

  const selectTitleState = typeof title === 'function'
    ? title
    : title ? state => state[title] : state => state.title

  const scrollBehavior = restoreScroll && restoreScroll(history)

  const initialAction = pathToAction(currentPath, routesMap)
  const { type, payload, meta }: ReceivedAction = initialAction

  const INITIAL_LOCATION_STATE: LocationState = getInitialState(
    currentPath,
    meta,
    type,
    payload,
    routesMap,
    history
  )

  let prevState = INITIAL_LOCATION_STATE // used only to pass  as 1st arg to `scrollBehavior.updateScroll` if used
  let nextState = {} // used as 2nd arg to `scrollBehavior.updateScroll` and to change `document.title`
  let prevLength = 1 // used by `historyCreateAction` to calculate if moving along history.entries track

  const reducer = createLocationReducer(INITIAL_LOCATION_STATE, routesMap)
  const initialBag = { action: initialAction, extra }
  const thunk = createThunk(routesMap, selectLocationState, initialBag)
  const initialDispatch = () => _initialDispatch && _initialDispatch()

  const windowDocument: Document = getDocument() // get plain object for window.document if server side

  let navigators
  let patchNavigators
  let actionToNavigation
  let navigationToAction

  // this value is used to hold temp state between consecutive runs through
  // the middleware (i.e. from new dispatches triggered within the middleware)
  let tempVal

  if (options.navigators) {
    // redux-first-router-navigation reformats the `navigators` option
    // to have the navigators nested one depth deeper, so as to include
    // the various helper functions from its package
    if (__DEV__ && !options.navigators.navigators) {
      throw new Error(
        `[redux-first-router] invalid \`navigators\` option. Pass your map
        of navigators to the default import from 'redux-first-router-navigation'.
        Don't forget: the keys are your redux state keys.`
      )
    }

    navigators = options.navigators.navigators
    patchNavigators = options.navigators.patchNavigators
    actionToNavigation = options.navigators.actionToNavigation
    navigationToAction = options.navigators.navigationToAction

    patchNavigators(navigators)
  }

  /** MIDDLEWARE
   *  1)  dispatches actions with location info in the `meta` key by matching the received action
   *      type + payload to express style routePaths (which also results in location reducer state updating)
   *  2)  changes the address bar url and page title if the currentPathName changes, while
   *      avoiding collisions with simultaneous browser history changes
  */

  const middleware = (store: Store) => (next: Next) => (action: Object) => {
<<<<<<< HEAD
    // We have chosen to not change routes on errors, while letting other middleware
    // handle it. Perhaps in the future we will explicitly handle it (as an option)
    if (action.error) return next(action)

    // navigation transformation specific to React Navigation
=======
    if (action.type === ADD_ROUTES) {
      routesMap = { ...routesMap, ...action.payload.routes }
      return next(action)
    }

>>>>>>> f5afdc41
    let navigationAction

    if (navigators && action.type.indexOf('Navigation/') === 0) {
      ({ navigationAction, action } = navigationToAction(
        navigators,
        store,
        routesMap,
        action
      ))
    }

    const route = routesMap[action.type]

    // We now support "routes" without paths for the purpose of dispatching thunks according
    // to the same idiom as full-fledged routes. The purpose is uniformity of async actions.
    // The URLs will NOT change.
    if (typeof route === 'object' && !route.path) {
      const nextAction = next(action)

      attemptCallRouteThunk(
        store.dispatch,
        store.getState,
        route,
        selectLocationState,
        { action: nextAction, extra }
      )

      return nextAction
    }

    // START THE TYPICAL FLOW:

    if (action.type === NOT_FOUND && !isLocationAction(action)) {
      // user decided to dispatch `NOT_FOUND`, so we fill in the missing location info
      action = middlewareCreateNotFoundAction(
        action,
        store.getState().location,
        prevLocation,
        history,
        notFoundPath
      )
    }
    else if (route && !isLocationAction(action)) {
      // THE MAGIC: dispatched action matches a connected type, so we generate a
      // location-aware action and also as a result update location reducer state.
      action = middlewareCreateAction(
        action,
        routesMap,
        prevLocation,
        history,
        notFoundPath,
        querySerializer
      )
    }

    if (navigators) {
      action = actionToNavigation(navigators, action, navigationAction, route)
    }

    // DISPATCH LIFECYLE:
    let skip
    if ((route || action.type === NOT_FOUND) && action.meta) {
      // satisify flow with `action.meta` check
      skip = _beforeRouteChange(store, history, action)
    }

    if (skip) return
    const nextAction = next(action)

    if (route || action.type === NOT_FOUND) {
      _afterRouteChange(store, route, nextAction)
    }

    return nextAction
  }

  const _beforeRouteChange = (
    store: Store,
    history: History,
    action: Action
  ) => {
    const location = action.meta.location

    if (_confirm) {
      const message = _confirm(location.current)

      if (message) {
        confirmUI(message, store, action)
        return true // skip if there's a message to show in the confirm UI
      }

      _confirm = null
    }

    if (onBeforeChange) {
      let skip

      const dispatch = (action: Object) => {
        if (
          action &&
          action.meta &&
          action.meta.location &&
          action.meta.location.kind === 'redirect'
        ) {
          skip = true
          prevLocation = location.current
          const nextPath = pathnamePlusSearch(location.current)
          const isHistoryChange = nextPath === currentPath

          // this insures a `history.push` is called instead of `history.replace`
          // even though it's a redirect, since unlike route changes triggered
          // from the browser buttons, the URL did not change yet.
          if (!isHistoryChange && !isServer()) {
            tempVal = 'onBeforeChange'
          }
        }

        store.dispatch(action)
      }

      const bag = { action, extra }
      onBeforeChange(dispatch, store.getState, bag)
      if (skip) return true
    }

    prevState = selectLocationState(store.getState())
    prevLocation = location.current
    prevLength = history.length

    // addressbar updated before action dispatched like in history.listener
    _middlewareAttemptChangeUrl(location, history)

    // now we can finally set the history on the action since we get its
    // value from the `history` whose value only changes after `push()`
    if (isReactNative()) {
      location.history = nestHistory(history)
    }
  }

  const _afterRouteChange = (store: Store, route: Route, action: Action) => {
    const dispatch = store.dispatch
    const state = store.getState()
    const kind = selectLocationState(state).kind
    const title = selectTitleState(state)
    const bag = { action, extra }
    nextState = selectLocationState(state)

    if (typeof route === 'object') {
      attemptCallRouteThunk(
        dispatch,
        store.getState,
        route,
        selectLocationState,
        bag
      )
    }

    if (onAfterChange) {
      onAfterChange(dispatch, store.getState, bag)
    }

    if (!isServer()) {
      if (kind) {
        if (typeof onBackNext === 'function' && /back|next|pop/.test(kind)) {
          onBackNext(dispatch, store.getState, bag)
        }

        setTimeout(() => {
          changePageTitle(windowDocument, title)

          if (scrollTop) {
            return window.scrollTo(0, 0)
          }

          _updateScroll(false)
        })
      }

      if (typeof route === 'object' && route.confirmLeave) {
        _confirm = createConfirm(
          route.confirmLeave,
          store,
          selectLocationState,
          history,
          querySerializer,
          () => (_confirm = null)
        )
      }
    }
  }

  const _middlewareAttemptChangeUrl = (
    location: ActionMetaLocation,
    history: History
  ) => {
    // IMPORTANT: insure history hasn't already handled location change
    const nextPath = pathnamePlusSearch(location.current)
    if (nextPath !== currentPath) {
      // keep currentPath up to date for comparison to prevent double dispatches
      // between BROWSER back/forward button usage vs middleware-generated actions
      currentPath = nextPath // IMPORTANT: must happen before history.push() (to prevent double handling)

      // for React Native, in the case `back` or `next` is
      // not called directly, `middlewareCreateAction` may emulate
      // `history` backNext actions to support features such
      // as scroll restoration. In those cases, we need to prevent
      // pushing new routes on to the entries array. `stealth` is
      // a React Navigation feature for changing StackNavigators
      // without triggering other navigators (such as a TabNavigator)
      // to change as well. It allows you to reset hidden StackNavigators.
      const { kind } = location
      const manuallyInvoked = kind && /back|next|pop|stealth/.test(kind)

      if (!manuallyInvoked) {
        const isRedirect = kind === 'redirect' && tempVal !== 'onBeforeChange'
        const method = isRedirect ? 'replace' : 'push'
        history[method](currentPath) // change address bar corresponding to matched actions from middleware
      }
    }
  }

  /** ENHANCER
   *  1)  dispatches actions with types and payload extracted from the URL pattern
   *      when the browser history changes
   *  2)  on load of the app dispatches an action corresponding to the initial url
   */

  const enhancer: StoreEnhancer<*, *> = createStore => (
    reducer,
    preloadedState,
    enhancer
  ): Store => {
    // routesMap stored in location reducer will be stringified as it goes from the server to client
    // and as a result functions in route objects will be removed--here's how we insure we bring them back
    if (!isServer() && preloadedState && selectLocationState(preloadedState)) {
      selectLocationState(preloadedState).routesMap = routesMap
    }

    const store = createStore(reducer, preloadedState, enhancer)
    const state = store.getState()
    const location = state && selectLocationState(state)

    if (!location || !location.pathname) {
      throw new Error(
        `[redux-first-router] you must provide the key of the location
        reducer state and properly assigned the location reducer to that key.`
      )
    }

    history.listen(_historyAttemptDispatchAction.bind(null, store))

    // dispatch the first location-aware action so initial app state is based on the url on load
    if (!location.hasSSR || isServer()) {
      // only dispatch on client before SSR is setup, which passes state on to the client
      _initialDispatch = () => {
        const action = historyCreateAction(
          currentPath,
          routesMap,
          prevLocation,
          history,
          'load',
          querySerializer
        )

        store.dispatch(action)
      }

      if (shouldPerformInitialDispatch !== false) {
        _initialDispatch()
      }
    }
    else {
      // set correct prevLocation on client that has SSR so that it will be
      // assigned to `action.meta.location.prev` and the corresponding state
      prevLocation = location

      const route = routesMap[location.type]

      if (typeof route === 'object' && route.confirmLeave) {
        _confirm = createConfirm(
          route.confirmLeave,
          store,
          selectLocationState,
          history,
          querySerializer,
          () => (_confirm = null)
        )
      }
    }

    // update the scroll position after initial rendering of page
    if (!isServer()) setTimeout(() => _updateScroll(false))

    return store
  }

  const _historyAttemptDispatchAction = (
    store: Store,
    location: HistoryLocation,
    historyAction: string
  ) => {
    // IMPORTANT: insure middleware hasn't already handled location change:
    const nextPath = pathnamePlusSearch(location)

    if (nextPath !== currentPath) {
      const kind = historyAction === 'REPLACE' ? 'redirect' : historyAction

      // THE MAGIC: parse the address bar path into a matched action
      const action = historyCreateAction(
        nextPath,
        routesMap,
        prevLocation,
        history,
        kind.toLowerCase(),
        querySerializer,
        currentPath,
        prevLength
      )

      currentPath = nextPath // IMPORTANT: must happen before dispatch (to prevent double handling)

      store.dispatch(action) // dispatch route type + payload corresponding to browser back/forward usage
    }
  }

  /* SIDE_EFFECTS - client-only state that must escape closure */

  _history = history
  _scrollBehavior = scrollBehavior
  _selectLocationState = selectLocationState
  _options = options
  let _initialDispatch
  let _confirm

  _updateScroll = (performedByUser: boolean = true) => {
    if (scrollBehavior) {
      if (!scrollBehavior.manual) {
        scrollBehavior.updateScroll(prevState, nextState)
      }
    }
    else if (__DEV__ && performedByUser) {
      throw new Error(
        `[redux-first-router] you must set the \`restoreScroll\` option before
        you can call \`updateScroll\``
      )
    }
  }

  /* RETURN  */

  return {
    reducer,
    middleware,
    enhancer,
    thunk,
    initialDispatch,

    // returned only for tests (not for use in application code)
    _middlewareAttemptChangeUrl,
    _afterRouteChange,
    _historyAttemptDispatchAction,
    windowDocument,
    history
  }
}

/** SIDE EFFECTS:
 *  Client code needs a simple `push`,`back` + `next` functions because it's convenient for
 *  prototyping. It will not harm SSR, so long as you don't use it server side. So if you use it, that means DO NOT
 *  simulate clicking links server side--and dont do that, dispatch actions to setup state instead.
 *
 *  THE IDIOMATIC WAY: instead use https://github.com/faceyspacey/redux-first-router-link 's `<Link />`
 *  component to generate SEO friendly urls. As its `href` prop, you pass it a path, array of path
 *  segments or action, and internally it will use `connectRoutes` to change the address bar and
 *  dispatch the correct final action from middleware.
 *
 *  NOTE ON BACK FUNCTIONALITY: The better way to accomplish a back button is to use your redux state to determine
 *  the previous URL. The location reducer will also contain relevant info. But if you must,
 *  this is here for convenience and it basically simulates the user pressing the browser
 *  back button, which of course the system picks up and parses into an action.
 */

let _history
let _scrollBehavior
let _updateScroll
let _selectLocationState
let _options

export const push = (pathname: string) => _history.push(pathname)

export const replace = (pathname: string) => _history.replace(pathname)

export const back = () => _history.goBack()

export const next = () => _history.goForward()

export const go = (n: number) => _history.go(n)

export const canGo = (n: number) => _history.canGo(n)

export const canGoBack = (): boolean => !!_history.entries[_history.index - 1]

export const canGoForward = (): boolean =>
  !!_history.entries[_history.index + 1]

export const prevPath = (): ?string => {
  const entry = _history.entries[_history.index - 1]
  return entry && entry.pathname
}

export const nextPath = (): ?string => {
  const entry = _history.entries[_history.index + 1]
  return entry && entry.pathname
}

export const history = () => _history

export const scrollBehavior = () => _scrollBehavior

export const updateScroll = () => _updateScroll && _updateScroll()

export const selectLocationState = (state: Object) =>
  _selectLocationState(state)

export const getOptions = (): Options => _options<|MERGE_RESOLUTION|>--- conflicted
+++ resolved
@@ -210,19 +210,17 @@
   */
 
   const middleware = (store: Store) => (next: Next) => (action: Object) => {
-<<<<<<< HEAD
     // We have chosen to not change routes on errors, while letting other middleware
     // handle it. Perhaps in the future we will explicitly handle it (as an option)
     if (action.error) return next(action)
 
-    // navigation transformation specific to React Navigation
-=======
+    // code-splitting functionliaty to add routes after store is initially configured
     if (action.type === ADD_ROUTES) {
       routesMap = { ...routesMap, ...action.payload.routes }
       return next(action)
     }
 
->>>>>>> f5afdc41
+    // navigation transformation specific to React Navigation
     let navigationAction
 
     if (navigators && action.type.indexOf('Navigation/') === 0) {

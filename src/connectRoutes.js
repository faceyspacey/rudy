// @flow
import type { StoreEnhancer } from 'redux'
import createBrowserHistory from 'rudy-history/createBrowserHistory'
import createMemoryHistory from 'rudy-history/createMemoryHistory'
import { stripTrailingSlash, addLeadingSlash } from 'rudy-history/PathUtils'
import pathToAction from './pure-utils/pathToAction'
import { nestHistory } from './pure-utils/nestAction'
import isLocationAction from './pure-utils/isLocationAction'
import isRedirectAction from './pure-utils/isRedirectAction'
import isServer from './pure-utils/isServer'
import isReactNative from './pure-utils/isReactNative'
import changePageTitle, { getDocument } from './pure-utils/changePageTitle'
import attemptCallRouteThunk from './pure-utils/attemptCallRouteThunk'
import createThunk from './pure-utils/createThunk'
import pathnamePlusSearch from './pure-utils/pathnamePlusSearch'
import canUseDom from './pure-utils/canUseDom'

import {
  createConfirm,
  confirmUI,
  setDisplayConfirmLeave,
  getUserConfirmation
} from './pure-utils/confirmLeave'

import historyCreateAction from './action-creators/historyCreateAction'
import middlewareCreateAction from './action-creators/middlewareCreateAction'
import middlewareCreateNotFoundAction
  from './action-creators/middlewareCreateNotFoundAction'

import createLocationReducer, {
  getInitialState
} from './reducer/createLocationReducer'
import { NOT_FOUND, ADD_ROUTES } from './index'

import type {
  Dispatch as Next,
  RoutesMap,
  Route,
  Options,
  Action,
  ActionMetaLocation,
  ReceivedAction,
  Location,
  LocationState,
  History,
  HistoryLocation,
  Document,
  Store
} from './flow-types'

const __DEV__ = process.env.NODE_ENV !== 'production'

/** PRIMARY EXPORT - `connectRoutes(history, routeMap, options)`:
 *
 *  PURPOSE: to provide set-it-forget-it syncing of actions to the address bar and vice
 *  versa, using the pairing of action types to express-style routePaths bi-directionally.
 *
 *  EXAMPLE:
 *  with routeMap `{ FOO: '/foo/:paramName' }`,
 *
 *  pathname '/foo/bar' would become:
 *  `{ type: 'FOO', payload: { paramName: 'bar' } }`
 *
 *  AND
 *
 *  action `{ type: 'FOO', payload: { paramName: 'bar' } }`
 *  becomes: pathname '/foo/bar'
 *
 *
 *  HOW: Firstly, the middleware listens to received actions and then converts them to the
 *  pathnames it applies to the address bar (via `history.push({ pathname })`. It also formats
 *  the action to be location-aware, primarily by including a matching pathname, which the
 *  location reducer listens to, and which user reducers can also make use of.
 *
 *  However, user reducers typically only need to  be concerned with the type
 *  and payload like they are accustomed to. That's the whole purpose of this package.
 *  The idea is by matching action types to routePaths, it's set it and forget it!
 *
 *  Secondly, a history listener listens to URL changes and dispatches actions with
 *  types and payloads that match the pathname. Hurray! Browse back/next buttons now work!
 *
 *  Both the history listener and middleware are made to not get into each other's way, i.e.
 *  avoiding double dispatching and double address bar changes.
 *
 *
 *  VERY IMPORTANT NOTE ON SSR: if you're wondering, `connectRoutes()` when called returns
 *  functions in a closure that provide access to variables in a private
 *  "per instance" fashion in order to be used in SSR without leaking
 *  state between SSR requests :).
 *
 *  As much as possible has been refactored out of this file into pure or
 *  near-pure utility functions.
*/

export default (routesMap: RoutesMap = {}, options: Options = {}) => {
  if (__DEV__) {
    if (options.restoreScroll && typeof options.restoreScroll !== 'function') {
      throw new Error(
        `[redux-first-router] invalid \`restoreScroll\` option. Using
        https://github.com/faceyspacey/redux-first-router-restore-scroll
        please call \`restoreScroll\` and assign it the option key
        of the same name.`
      )
    }
  }

  /** INTERNAL ENCLOSED STATE (PER INSTANCE FOR SSR!) */

  const {
    notFoundPath = '/not-found',
    scrollTop = false,
    location,
    title,
    onBeforeChange,
    onAfterChange,
    onBackNext,
    restoreScroll,
    initialDispatch: shouldPerformInitialDispatch = true,
    querySerializer,
    displayConfirmLeave,
    extra
  }: Options = options

  // The options must be initialized ASAP to prevent empty options being
  // received in `getOptions` after the initial events emitted
  _options = options

  setDisplayConfirmLeave(displayConfirmLeave)

  if (options.basename) {
    options.basename = stripTrailingSlash(addLeadingSlash(options.basename))
  }

  const isBrowser = canUseDom && process.env.NODE_ENV !== 'test'
  const standard = isBrowser ? createBrowserHistory : createMemoryHistory
  const createHistory = options.createHistory || standard
  const entries = options.initialEntries || '/' // fyi only memoryHistory needs initialEntries
  const initialEntries = typeof entries === 'string' ? [entries] : entries

  const history = createHistory({
    basename: options.basename,
    initialEntries,
    getUserConfirmation
  })

  // very important: used for comparison to determine address bar changes
  let currentPath: string = pathnamePlusSearch(history.location)

  let prevLocation: Location = {
    // maintains previous location state in location reducer
    pathname: '',
    type: '',
    payload: {}
  }

  const selectLocationState = typeof location === 'function'
    ? location
    : location ? state => state[location] : state => state.location

  const selectTitleState = typeof title === 'function'
    ? title
    : title ? state => state[title] : state => state.title

  const scrollBehavior = restoreScroll && restoreScroll(history)

  const initialAction = pathToAction(currentPath, routesMap)
  const { type, payload, meta }: ReceivedAction = initialAction

  const INITIAL_LOCATION_STATE: LocationState = getInitialState(
    currentPath,
    meta,
    type,
    payload,
    routesMap,
    history
  )

  let prevState = INITIAL_LOCATION_STATE // used only to pass  as 1st arg to `scrollBehavior.updateScroll` if used
  let nextState = {} // used as 2nd arg to `scrollBehavior.updateScroll` and to change `document.title`
  let prevLength = 1 // used by `historyCreateAction` to calculate if moving along history.entries track

  const reducer = createLocationReducer(INITIAL_LOCATION_STATE, routesMap)
  const initialBag = { action: initialAction, extra }
  const thunk = createThunk(routesMap, selectLocationState, initialBag)
  const initialDispatch = () => _initialDispatch && _initialDispatch()

  const windowDocument: Document = getDocument() // get plain object for window.document if server side

  let navigators
  let patchNavigators
  let actionToNavigation
  let navigationToAction

  // this value is used to hold temp state between consecutive runs through
  // the middleware (i.e. from new dispatches triggered within the middleware)
  let tempVal

  if (options.navigators) {
    // redux-first-router-navigation reformats the `navigators` option
    // to have the navigators nested one depth deeper, so as to include
    // the various helper functions from its package
    if (__DEV__ && !options.navigators.navigators) {
      throw new Error(
        `[redux-first-router] invalid \`navigators\` option. Pass your map
        of navigators to the default import from 'redux-first-router-navigation'.
        Don't forget: the keys are your redux state keys.`
      )
    }

    navigators = options.navigators.navigators
    patchNavigators = options.navigators.patchNavigators
    actionToNavigation = options.navigators.actionToNavigation
    navigationToAction = options.navigators.navigationToAction

    patchNavigators(navigators)
  }

  /** MIDDLEWARE
   *  1)  dispatches actions with location info in the `meta` key by matching the received action
   *      type + payload to express style routePaths (which also results in location reducer state updating)
   *  2)  changes the address bar url and page title if the currentPathName changes, while
   *      avoiding collisions with simultaneous browser history changes
  */

  const middleware = (store: Store) => (next: Next) => (action: Object) => {
    // We have chosen to not change routes on errors, while letting other middleware
    // handle it. Perhaps in the future we will explicitly handle it (as an option)
    if (action.error) return next(action)

    // code-splitting functionliaty to add routes after store is initially configured
    if (action.type === ADD_ROUTES) {
      routesMap = { ...routesMap, ...action.payload.routes }
      return next(action)
    }

    // navigation transformation specific to React Navigation
    let navigationAction

    if (navigators && action.type.indexOf('Navigation/') === 0) {
      ({ navigationAction, action } = navigationToAction(
        navigators,
        store,
        routesMap,
        action
      ))
    }

    const route = routesMap[action.type]

    // We now support "routes" without paths for the purpose of dispatching thunks according
    // to the same idiom as full-fledged routes. The purpose is uniformity of async actions.
    // The URLs will NOT change.
    if (typeof route === 'object' && !route.path) {
      const nextAction = next(action)

      attemptCallRouteThunk(
        store.dispatch,
        store.getState,
        route,
        selectLocationState,
        { action: nextAction, extra }
      )

      return nextAction
    }

    // START THE TYPICAL FLOW:

    if (action.type === NOT_FOUND && !isLocationAction(action)) {
      // user decided to dispatch `NOT_FOUND`, so we fill in the missing location info
      action = middlewareCreateNotFoundAction(
        action,
        store.getState().location,
        prevLocation,
        history,
        notFoundPath
      )
    }
    else if (route && !isLocationAction(action)) {
      // THE MAGIC: dispatched action matches a connected type, so we generate a
      // location-aware action and also as a result update location reducer state.
      action = middlewareCreateAction(
        action,
        routesMap,
        prevLocation,
        history,
        notFoundPath,
        querySerializer
      )
    }

    if (navigators) {
      action = actionToNavigation(navigators, action, navigationAction, route)
    }

    // DISPATCH LIFECYLE:
    let skip
    if ((route || action.type === NOT_FOUND) && action.meta) {
      // satisify flow with `action.meta` check
      skip = _beforeRouteChange(store, history, action)
    }

    if (skip) return
    const nextAction = next(action)

    if (route || action.type === NOT_FOUND) {
      _afterRouteChange(store, route, nextAction)
    }

    return nextAction
  }

  const _beforeRouteChange = (
    store: Store,
    history: History,
    action: Action
  ) => {
    const location = action.meta.location

    if (_confirm) {
      const message = _confirm(location.current)

      if (message) {
        confirmUI(message, store, action)
        return true // skip if there's a message to show in the confirm UI
      }

      _confirm = null
    }

    if (onBeforeChange) {
      let skip

      const dispatch = (action: Action) => {
        if (isRedirectAction(action)) {
          skip = true
          prevLocation = location.current
          const nextPath = pathnamePlusSearch(location.current)
          const isHistoryChange = nextPath === currentPath

          // this insures a `history.push` is called instead of `history.replace`
          // even though it's a redirect, since unlike route changes triggered
          // from the browser buttons, the URL did not change yet.
          if (!isHistoryChange && !isServer()) {
            tempVal = 'onBeforeChange'
          }
        }

        store.dispatch(action)
      }

      const bag = { action, extra }
      onBeforeChange(dispatch, store.getState, bag)
      if (skip) return true
    }

    prevState = selectLocationState(store.getState())
    prevLocation = location.current
    prevLength = history.length

    // addressbar updated before action dispatched like in history.listener
    _middlewareAttemptChangeUrl(location, history)

    // now we can finally set the history on the action since we get its
    // value from the `history` whose value only changes after `push()`
    if (isReactNative()) {
      location.history = nestHistory(history)
    }
  }

<<<<<<< HEAD
  const _afterRouteChange = (store: Store, route: Route, action: Action) => {
    const dispatch = store.dispatch
=======
  const _afterRouteChange = (store: Store, route: Route) => {
>>>>>>> e74d36e6
    const state = store.getState()
    const kind = selectLocationState(state).kind
    const title = selectTitleState(state)
    const bag = { action, extra }
    nextState = selectLocationState(state)

    if (typeof route === 'object') {
      let skip = false
      const dispatch = (action: Action) => {
        if (isRedirectAction(action)) {
          skip = true
        }

        store.dispatch(action)
      }
      attemptCallRouteThunk(
        dispatch,
        store.getState,
        route,
        selectLocationState,
        bag
      )
      if (skip) return
    }

    if (onAfterChange) {
<<<<<<< HEAD
      onAfterChange(dispatch, store.getState, bag)
    }

    if (!isServer()) {
      if (kind) {
        if (typeof onBackNext === 'function' && /back|next|pop/.test(kind)) {
          onBackNext(dispatch, store.getState, bag)
        }
=======
      onAfterChange(store.dispatch, store.getState)
    }

    if (typeof window !== 'undefined' && kind) {
      if (typeof onBackNext === 'function' && /back|next|pop/.test(kind)) {
        onBackNext(store.dispatch, store.getState)
      }
>>>>>>> e74d36e6

        setTimeout(() => {
          changePageTitle(windowDocument, title)

          if (scrollTop) {
            return window.scrollTo(0, 0)
          }

          _updateScroll(false)
        })
      }

      if (typeof route === 'object' && route.confirmLeave) {
        _confirm = createConfirm(
          route.confirmLeave,
          store,
          selectLocationState,
          history,
          querySerializer,
          () => (_confirm = null)
        )
      }
    }
  }

  const _middlewareAttemptChangeUrl = (
    location: ActionMetaLocation,
    history: History
  ) => {
    // IMPORTANT: insure history hasn't already handled location change
    const nextPath = pathnamePlusSearch(location.current)
    if (nextPath !== currentPath) {
      // keep currentPath up to date for comparison to prevent double dispatches
      // between BROWSER back/forward button usage vs middleware-generated actions
      currentPath = nextPath // IMPORTANT: must happen before history.push() (to prevent double handling)

      // for React Native, in the case `back` or `next` is
      // not called directly, `middlewareCreateAction` may emulate
      // `history` backNext actions to support features such
      // as scroll restoration. In those cases, we need to prevent
      // pushing new routes on to the entries array. `stealth` is
      // a React Navigation feature for changing StackNavigators
      // without triggering other navigators (such as a TabNavigator)
      // to change as well. It allows you to reset hidden StackNavigators.
      const { kind } = location
      const manuallyInvoked = kind && /back|next|pop|stealth/.test(kind)

      if (!manuallyInvoked) {
        const isRedirect = kind === 'redirect' && tempVal !== 'onBeforeChange'
        const method = isRedirect ? 'replace' : 'push'
        history[method](currentPath) // change address bar corresponding to matched actions from middleware
      }
    }
  }

  /** ENHANCER
   *  1)  dispatches actions with types and payload extracted from the URL pattern
   *      when the browser history changes
   *  2)  on load of the app dispatches an action corresponding to the initial url
   */

  const enhancer: StoreEnhancer<*, *> = createStore => (
    reducer,
    preloadedState,
    enhancer
  ): Store => {
    // routesMap stored in location reducer will be stringified as it goes from the server to client
    // and as a result functions in route objects will be removed--here's how we insure we bring them back
    if (!isServer() && preloadedState && selectLocationState(preloadedState)) {
      selectLocationState(preloadedState).routesMap = routesMap
    }

    const store = createStore(reducer, preloadedState, enhancer)
    const state = store.getState()
    const location = state && selectLocationState(state)

    if (!location || !location.pathname) {
      throw new Error(
        `[redux-first-router] you must provide the key of the location
        reducer state and properly assigned the location reducer to that key.`
      )
    }

    history.listen(_historyAttemptDispatchAction.bind(null, store))

    // dispatch the first location-aware action so initial app state is based on the url on load
    if (!location.hasSSR || isServer()) {
      // only dispatch on client before SSR is setup, which passes state on to the client
      _initialDispatch = () => {
        const action = historyCreateAction(
          currentPath,
          routesMap,
          prevLocation,
          history,
          'load',
          querySerializer
        )

        store.dispatch(action)
      }

      if (shouldPerformInitialDispatch !== false) {
        _initialDispatch()
      }
    }
    else {
      // set correct prevLocation on client that has SSR so that it will be
      // assigned to `action.meta.location.prev` and the corresponding state
      prevLocation = location

      const route = routesMap[location.type]

      if (typeof route === 'object' && route.confirmLeave) {
        _confirm = createConfirm(
          route.confirmLeave,
          store,
          selectLocationState,
          history,
          querySerializer,
          () => (_confirm = null)
        )
      }
    }

    // update the scroll position after initial rendering of page
    if (!isServer()) setTimeout(() => _updateScroll(false))

    return store
  }

  const _historyAttemptDispatchAction = (
    store: Store,
    location: HistoryLocation,
    historyAction: string
  ) => {
    // IMPORTANT: insure middleware hasn't already handled location change:
    const nextPath = pathnamePlusSearch(location)

    if (nextPath !== currentPath) {
      const kind = historyAction === 'REPLACE' ? 'redirect' : historyAction

      // THE MAGIC: parse the address bar path into a matched action
      const action = historyCreateAction(
        nextPath,
        routesMap,
        prevLocation,
        history,
        kind.toLowerCase(),
        querySerializer,
        currentPath,
        prevLength
      )

      currentPath = nextPath // IMPORTANT: must happen before dispatch (to prevent double handling)

      store.dispatch(action) // dispatch route type + payload corresponding to browser back/forward usage
    }
  }

  /* SIDE_EFFECTS - client-only state that must escape closure */

  _history = history
  _scrollBehavior = scrollBehavior
  _selectLocationState = selectLocationState

  let _initialDispatch
  let _confirm

  _updateScroll = (performedByUser: boolean = true) => {
    if (scrollBehavior) {
      if (!scrollBehavior.manual) {
        scrollBehavior.updateScroll(prevState, nextState)
      }
    }
    else if (__DEV__ && performedByUser) {
      throw new Error(
        `[redux-first-router] you must set the \`restoreScroll\` option before
        you can call \`updateScroll\``
      )
    }
  }

  /* RETURN  */

  return {
    reducer,
    middleware,
    enhancer,
    thunk,
    initialDispatch,

    // returned only for tests (not for use in application code)
    _middlewareAttemptChangeUrl,
    _afterRouteChange,
    _historyAttemptDispatchAction,
    windowDocument,
    history
  }
}

/** SIDE EFFECTS:
 *  Client code needs a simple `push`,`back` + `next` functions because it's convenient for
 *  prototyping. It will not harm SSR, so long as you don't use it server side. So if you use it, that means DO NOT
 *  simulate clicking links server side--and dont do that, dispatch actions to setup state instead.
 *
 *  THE IDIOMATIC WAY: instead use https://github.com/faceyspacey/redux-first-router-link 's `<Link />`
 *  component to generate SEO friendly urls. As its `href` prop, you pass it a path, array of path
 *  segments or action, and internally it will use `connectRoutes` to change the address bar and
 *  dispatch the correct final action from middleware.
 *
 *  NOTE ON BACK FUNCTIONALITY: The better way to accomplish a back button is to use your redux state to determine
 *  the previous URL. The location reducer will also contain relevant info. But if you must,
 *  this is here for convenience and it basically simulates the user pressing the browser
 *  back button, which of course the system picks up and parses into an action.
 */

let _history
let _scrollBehavior
let _updateScroll
let _selectLocationState
let _options

export const push = (pathname: string) => _history.push(pathname)

export const replace = (pathname: string) => _history.replace(pathname)

export const back = () => _history.goBack()

export const next = () => _history.goForward()

export const go = (n: number) => _history.go(n)

export const canGo = (n: number) => _history.canGo(n)

export const canGoBack = (): boolean => !!_history.entries[_history.index - 1]

export const canGoForward = (): boolean =>
  !!_history.entries[_history.index + 1]

export const prevPath = (): ?string => {
  const entry = _history.entries[_history.index - 1]
  return entry && entry.pathname
}

export const nextPath = (): ?string => {
  const entry = _history.entries[_history.index + 1]
  return entry && entry.pathname
}

export const history = () => _history

export const scrollBehavior = () => _scrollBehavior

export const updateScroll = () => _updateScroll && _updateScroll()

export const selectLocationState = (state: Object) =>
  _selectLocationState(state)

export const getOptions = (): Options => _options || {}<|MERGE_RESOLUTION|>--- conflicted
+++ resolved
@@ -331,7 +331,7 @@
     if (onBeforeChange) {
       let skip
 
-      const dispatch = (action: Action) => {
+      const redirectAwareDispatch = (action: Action) => {
         if (isRedirectAction(action)) {
           skip = true
           prevLocation = location.current
@@ -350,7 +350,7 @@
       }
 
       const bag = { action, extra }
-      onBeforeChange(dispatch, store.getState, bag)
+      onBeforeChange(redirectAwareDispatch, store.getState, bag)
       if (skip) return true
     }
 
@@ -368,12 +368,8 @@
     }
   }
 
-<<<<<<< HEAD
   const _afterRouteChange = (store: Store, route: Route, action: Action) => {
     const dispatch = store.dispatch
-=======
-  const _afterRouteChange = (store: Store, route: Route) => {
->>>>>>> e74d36e6
     const state = store.getState()
     const kind = selectLocationState(state).kind
     const title = selectTitleState(state)
@@ -382,25 +378,24 @@
 
     if (typeof route === 'object') {
       let skip = false
-      const dispatch = (action: Action) => {
-        if (isRedirectAction(action)) {
-          skip = true
-        }
-
+
+      const redirectAwareDispatch = (action: Action) => {
+        if (isRedirectAction(action)) skip = true
         store.dispatch(action)
       }
+
       attemptCallRouteThunk(
-        dispatch,
+        redirectAwareDispatch,
         store.getState,
         route,
         selectLocationState,
         bag
       )
+
       if (skip) return
     }
 
     if (onAfterChange) {
-<<<<<<< HEAD
       onAfterChange(dispatch, store.getState, bag)
     }
 
@@ -409,15 +404,6 @@
         if (typeof onBackNext === 'function' && /back|next|pop/.test(kind)) {
           onBackNext(dispatch, store.getState, bag)
         }
-=======
-      onAfterChange(store.dispatch, store.getState)
-    }
-
-    if (typeof window !== 'undefined' && kind) {
-      if (typeof onBackNext === 'function' && /back|next|pop/.test(kind)) {
-        onBackNext(store.dispatch, store.getState)
-      }
->>>>>>> e74d36e6
 
         setTimeout(() => {
           changePageTitle(windowDocument, title)

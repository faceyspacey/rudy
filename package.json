--- conflicted
+++ resolved
@@ -17,6 +17,7 @@
     "clean": "rimraf dist && mkdir dist && rimraf coverage",
     "test": "jest",
     "lint": "eslint --fix ./",
+    "format": "prettier --single-quote --parser=flow --semi=false --write '{src,__tests__,__test-helpers__}/**/*.js' && npm run lint",
     "precommit": "lint-staged --verbose && npm test",
     "commit": "git-cz",
     "semantic-release": "semantic-release pre && npm publish && semantic-release post",
@@ -64,10 +65,6 @@
     "travis-github-status": "^1.4.0",
     "redux": "^3.6.0",
     "rimraf": "^2.5.4",
-<<<<<<< HEAD
-=======
-    "travis-github-status": "^1.3.0",
->>>>>>> 686ff9d9
     "webpack": "2.2.1"
   },
   "peerDependencies": {

--- conflicted
+++ resolved
@@ -1,10 +1,6 @@
 {
   "name": "redux-first-router",
-<<<<<<< HEAD
-  "version": "0.0.19-next",
-=======
-  "version": "0.0.9-next",
->>>>>>> f5afdc41
+  "version": "0.0.20-next",
   "description": "think of your app in states not routes (and, yes, while keeping the address bar in sync)",
   "main": "dist/index.js",
   "scripts": {

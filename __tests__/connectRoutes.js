--- conflicted
+++ resolved
@@ -1,9 +1,5 @@
-<<<<<<< HEAD
 import { createStore, applyMiddleware, compose } from 'redux'
 import { createMemoryHistory } from 'rudy-history'
-=======
-import { createMemoryHistory } from 'history'
->>>>>>> 746745c1
 import querySerializer from 'query-string'
 
 import setup, { setupAll } from '../__test-helpers__/setup'
